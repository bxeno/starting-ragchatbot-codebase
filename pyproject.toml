[project]
name = "starting-codebase"
version = "0.1.0"
description = "Add your description here"
readme = "README.md"
requires-python = ">=3.13"
dependencies = [
    "chromadb==1.0.15",
    "anthropic==0.58.2",
    "sentence-transformers==5.0.0",
    "fastapi==0.116.1",
    "uvicorn==0.35.0",
    "python-multipart==0.0.20",
    "python-dotenv==1.1.1",
]

<<<<<<< HEAD
[dependency-groups]
dev = [
    "black>=24.0.0",
    "isort>=5.12.0",
    "flake8>=7.0.0",
    "mypy>=1.8.0",
]

[tool.black]
line-length = 88
target-version = ['py313']
include = '\.pyi?$'
extend-exclude = '''
/(
    \.git
  | \.venv
  | venv
  | build
  | dist
  | __pycache__
)/
'''

[tool.isort]
profile = "black"
multi_line_output = 3
line_length = 88
known_first_party = ["backend"]

[tool.mypy]
python_version = "3.13"
warn_return_any = true
warn_unused_configs = true
disallow_untyped_defs = true
check_untyped_defs = true
=======
[tool.pytest.ini_options]
testpaths = ["backend/tests"]
python_files = ["test_*.py", "*_test.py"]
python_classes = ["Test*"]
python_functions = ["test_*"]
addopts = [
    "-v",
    "--tb=short",
    "--strict-config",
    "--strict-markers",
]
markers = [
    "unit: Unit tests",
    "integration: Integration tests", 
    "api: API endpoint tests",
]

[project.optional-dependencies]
test = [
    "pytest>=7.0.0",
    "pytest-asyncio>=0.21.0",
    "httpx>=0.24.0",
    "pytest-mock>=3.10.0",
]
>>>>>>> 68401dd7
<|MERGE_RESOLUTION|>--- conflicted
+++ resolved
@@ -14,13 +14,20 @@
     "python-dotenv==1.1.1",
 ]
 
-<<<<<<< HEAD
 [dependency-groups]
 dev = [
     "black>=24.0.0",
     "isort>=5.12.0",
     "flake8>=7.0.0",
     "mypy>=1.8.0",
+]
+
+[project.optional-dependencies]
+test = [
+    "pytest>=7.0.0",
+    "pytest-asyncio>=0.21.0",
+    "httpx>=0.24.0",
+    "pytest-mock>=3.10.0",
 ]
 
 [tool.black]
@@ -50,7 +57,7 @@
 warn_unused_configs = true
 disallow_untyped_defs = true
 check_untyped_defs = true
-=======
+
 [tool.pytest.ini_options]
 testpaths = ["backend/tests"]
 python_files = ["test_*.py", "*_test.py"]
@@ -66,13 +73,4 @@
     "unit: Unit tests",
     "integration: Integration tests", 
     "api: API endpoint tests",
-]
-
-[project.optional-dependencies]
-test = [
-    "pytest>=7.0.0",
-    "pytest-asyncio>=0.21.0",
-    "httpx>=0.24.0",
-    "pytest-mock>=3.10.0",
-]
->>>>>>> 68401dd7
+]